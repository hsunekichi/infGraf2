<scene>
	<!-- Independent sample generator -->
	<sampler type="independent">
		<!-- <integer name="sampleCount" value="256"/> -->
<<<<<<< HEAD
		<integer name="sampleCount" value="32"/>
=======
		<integer name="sampleCount" value="512"/>
>>>>>>> 9a318d76
	</sampler>

	<!-- Use the ambient occlusion integrator -->
    <integrator type="direct_whitted"/>

	<!-- Load the Serapis bust -->
	<mesh type="obj">
		<string name="filename" value="serapis.obj"/>

		<bsdf type="diffuse">
			<color name="albedo" value="1.0 1.0 1.0"/>
		</bsdf>
	</mesh>


	<!-- Define the light source -->
	<emitter type="environment">
      <string name="filename" value="envmap.exr"/>
	  <float name ="rotate" value="180"/>
	  <color name ="radiance" value="350,350,350"/>
	</emitter>
	
	

	<!-- Render the scene viewed by a perspective camera -->
	<camera type="perspective">
        <!-- 3D origin, target point, and 'up' vector -->
		<transform name="toWorld">
			<lookat target="-0.478183, -0.395269, -0.301977" 
					origin="-0.958452, -0.38327, -1.17902" 
					up="0.00576335, 0.999928, 0.0105247"/>
		</transform>

		<!-- Field of view: 45 degrees -->
		<float name="fov" value="45"/>

		<!-- 768 x 768 pixels -->
		<integer name="width" value="768"/>
		<integer name="height" value="576"/>
	</camera>
</scene><|MERGE_RESOLUTION|>--- conflicted
+++ resolved
@@ -2,11 +2,7 @@
 	<!-- Independent sample generator -->
 	<sampler type="independent">
 		<!-- <integer name="sampleCount" value="256"/> -->
-<<<<<<< HEAD
-		<integer name="sampleCount" value="32"/>
-=======
 		<integer name="sampleCount" value="512"/>
->>>>>>> 9a318d76
 	</sampler>
 
 	<!-- Use the ambient occlusion integrator -->
