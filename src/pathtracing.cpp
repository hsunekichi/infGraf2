--- conflicted
+++ resolved
@@ -18,7 +18,6 @@
             const Point3f &surfaceP,
             Emitter *&emitterMesh,
             Point3f &lightP,
-            const Point3f &normal,
             float &lightPdf)
 {
     // Sample a random emitter
@@ -33,8 +32,6 @@
     EmitterQueryRecord emitterQuery (ESolidAngle);
     emitterQuery.surfaceP = surfaceP;
 
-    if (emitterMesh->getEmitterType() == EmitterType::EMITTER_ENVIRONMENT)
-        emitterQuery.n = normal;
     Color3f Le = emitterMesh->sampleLi(sampler, emitterQuery) / randomLightPdf;
     
     lightP = emitterQuery.lightP;
@@ -54,25 +51,11 @@
     Intersection lightIntersection;
     bool intersects = scene->rayIntersect(shadowRay, lightIntersection);
 
-<<<<<<< HEAD
-    //*********************** Compute Le ******************************
-    return (!intersects)
-        ||
-        ( 
-            intersects 
-            && 
-            (   (lightIntersection.p - p).norm() > g_wi.norm()
-                ||
-                lightIntersection.mesh->getEmitter() == emitterMesh
-            )
-        );
-=======
     // Check visibility
     //bool objectSeesEmitter = true; //state.intersection.toLocal(g_wi).z() > 0.0f;
 
     return !intersects
         || ( intersects && lightIntersection.mesh->getEmitter() == emitterMesh);
->>>>>>> 9a318d76
 }
 
 
@@ -102,19 +85,10 @@
                 Emitter *&emitterMesh)
 {
     Point3f lightP;
-<<<<<<< HEAD
 
     // Sample a point on a random emitter
     Color3f Le = sampleRandomEmitter(scene, sampler, p, 
             emitterMesh, lightP, lightPdf);
-=======
-    Point3f normal = state.intersection.shFrame.n;
-    Emitter *emitterMesh = nullptr;
-
-    // Sample a point on a random emitter
-    Color3f Le = sampleRandomEmitter(scene, sampler, bsdfQuery.po, 
-            emitterMesh, lightP, normal, lightPdf);
->>>>>>> 9a318d76
     
     if (Le == Color3f(0.0f))
         return Color3f(0.0f);
@@ -136,7 +110,8 @@
                 float &lightPdf, float &bsdfPdf)
 {
     Vector3f g_wo; Emitter *emitterMesh;
-    Color3f Le = estimateDirectLight(scene, sampler, state.intersection.p, lightPdf, g_wo, emitterMesh);
+    Color3f Le = estimateDirectLight(scene, sampler, state.intersection.p, 
+                                    lightPdf, g_wo, emitterMesh);
 
     if (Le != Color3f(0.0f) && state.intersection.vtoLocal(g_wo).z() > 0.0f)
     {
@@ -161,7 +136,7 @@
             if (scene->getIntegrator()->toString() == "Whitted[]" || scene->getIntegrator()->toString() == "directWhitted[]") 
             {
                 return Le * f * cosThetaP;
-            }else{
+            } else{
                 return Le * f * cosThetaP / M_PI;
             }
             
@@ -308,117 +283,4 @@
 }
 
 
-Color3f Pth::computeInScattering(const Scene *scene, 
-        Sampler *sampler, 
-        const Ray3f &ray, 
-        const Point3f &p,
-        float sigma_s,
-        float sigma_t,
-        float g) 
-{    
-    Vector3f g_wo; Emitter *emitterMesh; float lightPdf;
-    Color3f Le = estimateDirectLight(scene, sampler, p, lightPdf, g_wo, emitterMesh);
-
-    if (Le != Color3f(0.0f))
-    {
-        Color3f direct = Le / g_wo.squaredNorm();
-
-        // Henyey-Greenstein phase function
-        float cosTheta = ray.d.dot(g_wo.normalized());
-        float phaseFunctionNormalization = 1.0f / (4 * M_PI);
-        float phaseFunction = phaseFunctionNormalization * (1.0f - g * g) / std::pow(1.0f + g * g - 2.0f * g * cosTheta, 1.5f);
-    
-        return sigma_s * phaseFunction * direct;
-    }
-
-    return Color3f(0.0f); 
-}
-
-
-
-/*
-
-
-std::vector<Photon> generateSubsurfaceSamples(const Scene *scene, Sampler *sampler)
-{
-    std::vector<Photon> photons;
-
-    auto SS_meshes = scene->getSSMeshes();
-
-    for (auto mesh : SS_meshes)
-    {
-        u_int32_t nTriangles = mesh->nTriangles();
-        u_int32_t nSamples = nTriangles;
-
-        std::cout << "Generating " << nSamples << " photons for mesh " << mesh->getName() << std::endl;
-
-        for (u_int32_t i = 0; i < nSamples; i++)
-        {
-            float pdf;
-            Point3f p; Normal3f n; Point2f uv;
-            u_int32_t triangle_id;
-            
-            mesh->samplePosition(sampler, p, n, uv, pdf, triangle_id);
-            photons.push_back(Photon(p, pdf, mesh));
-        }
-    }
-
-    return photons;
-}
-
-
-void Pth::integrateSubsurfacePhotons(const Scene *scene,
-                const PhotonMap &photons,
-                Sampler *sampler,
-                PathState &state)
-{
-    // Static cast to SubsurfaceScattering bsdf
-    const BSSRDF &SSS = *static_cast<const BSSRDF *>(state.intersection.mesh->getBSDF());
-    
-    BSDFQueryRecord bsdfQuery(state.intersection.toLocal(-state.ray.d));
-    bsdfQuery.po = state.intersection.p;
-    bsdfQuery.wo = state.intersection.toLocal(-state.ray.d);
-    bsdfQuery.measure = ESolidAngle;
-    bsdfQuery.isCameraRay = state.ray.isCameraRay;
-
-    Color3f contributions = Color3f(0.0f);
-
-    std::vector<Photon> nearest = photons.nearest_neighbors(state.intersection.p,
-                                         (ulong)-1, 0.001f, state.intersection.mesh);
-
-
-    if (nearest.size() == 0)
-        return;
-
-    std::cout << "Nearest size: " << nearest.size() << std::endl;
-    
-    for (auto &photon : nearest)
-    {   
-        // Choose random photon
-        //int randomPhoton = sampler->next1D() * photons.size();
-        //auto photon = photons[randomPhoton % photons.size()];
-
-        bsdfQuery.pi = photon.p;
-        bsdfQuery.ni = state.intersection.toLocal(photon.n);
-        bsdfQuery.wi = state.intersection.toLocal(photon.d);
-        Color3f f = SSS.eval(bsdfQuery);
-        Color3f radiance = photon.radiance;
-
-        contributions += radiance * f;
-    }
-
-    contributions = contributions / nearest.size();       
-    //contributions *= state.intersection.mesh->meshArea();
-
-    state.radiance += contributions;
-}
-*/
-
-
-
-
-
-
-
-
 NORI_NAMESPACE_END